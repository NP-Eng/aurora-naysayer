--- conflicted
+++ resolved
@@ -300,14 +300,6 @@
             match naysayer_proof {
                 AuroraNaysayerProof::ZeroCheck => Ok(f_a_a * f_b_a - f_c_a != f_0_a * v_h_a),
                 AuroraNaysayerProof::UnivariateSumcheck => {
-<<<<<<< HEAD
-                    // Resize the instance to the padded length
-                    let mut zero_padded_instance = instance.clone();
-                    zero_padded_instance
-                        .resize(num_instance_variables + num_witness_variables, F::ZERO);
-
-=======
->>>>>>> 119699ae
                     let lagrange_basis_evals = h.evaluate_all_lagrange_coefficients(a_point);
 
                     let h_evaluate_interpolator = |evals: &Vec<F>| {
